--- conflicted
+++ resolved
@@ -617,7 +617,6 @@
             **stat_kws,
         )
 
-<<<<<<< HEAD
     def plot_scatter(
         self,
         ax=None,
@@ -626,22 +625,38 @@
     ):
         """
         Plot a Moran scatterplot with optional coloring for significant points.
-=======
-    def plot_simulation(self, ax=None, legend=False, fitline_kwds=None, **kwargs):
-        """
-        Global Moran's I simulated reference distribution.
->>>>>>> 2be44c22
 
         Parameters
         ----------
         ax : matplotlib.axes.Axes, optional
             Pre-existing axes for the plot, by default None.
-<<<<<<< HEAD
         scatter_kwds : dict, optional
             Additional keyword arguments for scatter plot, by default None.
         fitline_kwds : dict, optional
             Additional keyword arguments for fit line, by default None.
-=======
+
+        Returns
+        -------
+        matplotlib.axes.Axes
+            Axes object with the Moran scatterplot.
+        """
+        return _scatterplot(
+            self,
+            crit_value=None,
+            bivariate=True,
+            ax=ax,
+            scatter_kwds=scatter_kwds,
+            fitline_kwds=fitline_kwds,
+        )
+
+    def plot_simulation(self, ax=None, legend=False, fitline_kwds=None, **kwargs):
+        """
+        Global Moran's I simulated reference distribution.
+
+        Parameters
+        ----------
+        ax : matplotlib.axes.Axes, optional
+            Pre-existing axes for the plot, by default None.
         legend : bool, optional
             Plot a legend, by default False
         fitline_kwds : dict, optional
@@ -649,22 +664,11 @@
         **kwargs : keyword arguments, optional
             Additional keyword arguments for KDE plot passed to ``seaborn.kdeplot``,
             by default None.
->>>>>>> 2be44c22
 
         Returns
         -------
         matplotlib.axes.Axes
             Axes object with the Moran scatterplot.
-<<<<<<< HEAD
-        """
-        return _scatterplot(
-            self,
-            crit_value=None,
-            bivariate=True,
-            ax=ax,
-            scatter_kwds=scatter_kwds,
-            fitline_kwds=fitline_kwds,
-=======
 
         Notes
         -----
@@ -677,7 +681,6 @@
             bivariate=True,
             fitline_kwds=fitline_kwds,
             **kwargs,
->>>>>>> 2be44c22
         )
 
 
