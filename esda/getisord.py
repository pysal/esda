--- conflicted
+++ resolved
@@ -376,9 +376,6 @@
 
     """
 
-<<<<<<< HEAD
-    def __init__(self, y, w, transform="R", permutations=PERMUTATIONS, star=None):
-=======
     def __init__(
         self,
         y,
@@ -388,7 +385,6 @@
         star=False,
         keep_simulations=True,
     ):
->>>>>>> db0af3a0
         y = np.asarray(y).flatten()
         self.n = len(y)
         self.y = y
@@ -540,7 +536,6 @@
             outvals=outvals,
             stat=cls,
             swapname=cls.__name__.lower(),
-<<<<<<< HEAD
             **stat_kws,
         )
 
@@ -601,6 +596,23 @@
     return weights, star
 
 
+# --------------------------------------------------------------
+# Conditional Randomization Function Implementations
+# --------------------------------------------------------------
+
+# TODO: Flesh these out correctly and implement for Gi stats
+# @_njit(fastmath=True)
+# def _gi_crand(i, z, permuted_ids, weights_i, scaling):
+#     zi, zrand = _prepare_univariate(i, z, permuted_ids, weights_i)
+#     return (zrand * weights_i).sum(axis=1) / (scaling - zi)
+
+
+# @_njit(fastmath=True)
+# def _gistar_crand(i, z, permuted_ids, weights_i, scaling):
+#     zi, zrand = _prepare_univariate(i, z, permuted_ids, weights_i)
+#     return ((zrand * weights_i).sum(axis=1)) / scaling
+
+
 if __name__ is "__main__":
     import geopandas, numpy, esda, importlib
     import matplotlib.pyplot as plt
@@ -631,25 +643,4 @@
             numpy.testing.assert_allclose(empirical_variance, test.s2)
 
     # Also check that the None configuration works
-    test = esda.getisord.G_Local(df.GI89, w, star=None)
-=======
-            **stat_kws
-        )
-
-
-# --------------------------------------------------------------
-# Conditional Randomization Function Implementations
-# --------------------------------------------------------------
-
-# TODO: Flesh these out correctly and implement for Gi stats
-# @_njit(fastmath=True)
-# def _gi_crand(i, z, permuted_ids, weights_i, scaling):
-#     zi, zrand = _prepare_univariate(i, z, permuted_ids, weights_i)
-#     return (zrand * weights_i).sum(axis=1) / (scaling - zi)
-
-
-# @_njit(fastmath=True)
-# def _gistar_crand(i, z, permuted_ids, weights_i, scaling):
-#     zi, zrand = _prepare_univariate(i, z, permuted_ids, weights_i)
-#     return ((zrand * weights_i).sum(axis=1)) / scaling
->>>>>>> db0af3a0
+    test = esda.getisord.G_Local(df.GI89, w, star=None)