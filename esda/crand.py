"""
Centralised conditional randomisation engine. Numba accelerated.
"""

import os
import warnings
from .significance import _permutation_significance
import numpy as np

try:
    from numba import boolean, njit, prange
except (ImportError, ModuleNotFoundError):
<<<<<<< HEAD
    from libpysal.common import jit as njit
=======

    def jit(*dec_args, **dec_kwargs):  # noqa: ARG001
        """
        decorator mimicking numba.jit
        """

        def intercepted_function(f, *f_args, **f_kwargs):  # noqa: ARG001
            return f

        return intercepted_function

    njit = jit

>>>>>>> 8ae798de
    prange = range
    boolean = bool


__all__ = ["crand"]

#######################################################################
#                   Utilities for all functions                       #
#######################################################################


@njit(fastmath=True)
def vec_permutations(
    max_card: int, n: int, k_replications: int, seed: int
    ):
    """
    Generate `max_card` permuted IDs, sampled from `n` without replacement,
    `k_replications` times
    ...

    Parameters
    ----------
    max_card : int
        Number of permuted IDs to generate per sample
    n : int
        Size of the sample to sample IDs from
    k_replications : int
        Number of samples of permuted IDs to perform
    seed : int
        Seed to ensure reproducibility of conditional randomizations

    Returns
    -------
    result : ndarray
        (k_replications, max_card) array with permuted IDs
    """
    np.random.seed(seed)
    result = np.empty((k_replications, max_card), dtype=np.int64)
    for k in prange(k_replications):
        result[k] = np.random.choice(n - 1, size=max_card, replace=False)
    return result


def crand(
    z,
    w,
    observed,
    permutations,
    keep,
    n_jobs,
    stat_func,
    scaling=None,
    seed=None,
    island_weight=0,
    alternative=None
):
    """
    Conduct conditional randomization of a given input using the provided
    statistic function. Numba accelerated.
    ...

    Parameters
    ----------
    z : ndarray
        2D array with N rows with standardised observed values
    w : libpysal.weights.W
        Spatial weights object
    observed : ndarray
        (N,) array with observed values
    permutations : int
        Number of permutations for conditional randomisation
    keep : Boolean
        If True, store simulation; else do not return randomised statistics
    n_jobs : int
        Number of cores to be used in the conditional randomisation. If -1,
        all available cores are used.
    stat_func : callable
        Method implementing the spatial statistic to be evaluated under
        conditional randomisation. The method needs to have the following
        signature:
            i : int
                Position of observation to be evaluated in the sample
            z : ndarray
                2D array with N rows with standardised observed values
            permuted_ids : ndarray
                (permutations, max_cardinality) array with indices of permuted
                IDs
            weights_i : ndarray
                Weights for neighbors in i
            scaling : float
                Scaling value to apply to every local statistic
     seed : None/int
        Seed to ensure reproducibility of conditional randomizations

    Returns
    -------
    p_sim : ndarray
        (N,) array with pseudo p-values from conditional permutation
    rlocals : ndarray
        If keep=True, (N, permutations) array with simulated values
        of stat_func under the null of spatial randomness; else, empty (1, 1) array
    """
    adj_matrix = w.sparse

    n = len(z)
    if z.ndim == 2:
        if z.shape[1] == 2:
            # assume that matrix is [X Y], and scaling is moran-like
            scaling = (
                (n - 1) / (z[:, 0] * z[:, 0]).sum() if (scaling is None) else scaling
            )
        elif z.shape[1] == 1:
            # assume that matrix is [X], and scaling is moran-like
            scaling = (n - 1) / (z * z).sum() if (scaling is None) else scaling
        else:
            raise NotImplementedError(
                f"multivariable input is not yet supported in "
                f"conditional randomization. Recieved `z` of shape {z.shape}"
            )
    elif z.ndim == 1:
        scaling = (n - 1) / (z * z).sum() if (scaling is None) else scaling
    else:
        raise NotImplementedError(
            f"multivariable input is not yet supported in "
            f"conditional randomization. Recieved `z` of shape {z.shape}"
        )

    if alternative is None:
        warnings.warn(
            "The alternative hypothesis for conditional randomization"
            " is changing in the next major release of esda. We recommend"
            " setting alternative='two-sided', which will generally"
            " double the p-value returned." 
            " To retain the current behavior, set alternative='directed'."
            " We strongly recommend moving to alternative='two-sided'.",
            DeprecationWarning,
        )
        # TODO: replace this with 'two-sided' by next major release
        alternative = 'directed'
    if alternative not in ("two-sided", "greater", "lesser", "directed", "folded"):
        raise ValueError(
            f"alternative='{alternative}' provided, but is not"
            f" one of the supported options: 'two-sided', 'greater', 'lesser', 'directed', 'folded')"
        )

    # paralellise over permutations?
    if seed is None:
        seed = np.random.randint(12345, 12345000)

    # we need to be careful to shuffle only *other* sites, not
    # the self-site. This means we need to
    # extract the self-weight, if any
    self_weights = adj_matrix.diagonal()
    # force the self-site weight to zero
    with warnings.catch_warnings():
        # massive changes to sparsity incur a cost, but it's not
        # large for simply changing the diag
        warnings.simplefilter("ignore")
        adj_matrix.setdiag(0)
        adj_matrix.eliminate_zeros()
    # extract the weights from a now no-self-weighted adj_matrix
    other_weights = adj_matrix.data
    # use the non-self weight as the cardinality, since
    # this is the set we have to randomize.
    # if there is a self-neighbor, we need to *not* shuffle the
    # self neighbor, since conditional randomization conditions on site i.
    cardinalities = np.array((adj_matrix != 0).sum(1)).flatten()
    max_card = cardinalities.max()
    permuted_ids = vec_permutations(max_card, n, permutations, seed)

    if n_jobs != 1:
        try:
            import joblib  # noqa: F401
        except (ModuleNotFoundError, ImportError):
            warnings.warn(
                f"Parallel processing is requested (n_jobs={n_jobs}),"
                f" but joblib cannot be imported. n_jobs will be set"
                f" to 1.",
                stacklevel=2,
            )
            n_jobs = 1

    if n_jobs == 1:
        p_sims, rlocals = compute_chunk(
            0,  # chunk start
            z,  # chunked z, for serial this is the entire data
            z,  # all z, for serial this is also the entire data
            observed,  # observed statistics
            cardinalities,  # cardinalities conforming to chunked z
            self_weights,  # n-length vector containing the self-weights.
            other_weights,  # flat weights buffer
            permuted_ids,  # permuted ids
            scaling,  # scaling applied to all statistics
            keep,  # whether or not to keep the local statistics
            stat_func,
            island_weight,
            alternative=alternative
        )
    else:
        if n_jobs == -1:
            n_jobs = os.cpu_count()
        if n_jobs > len(z):
            n_jobs = len(z)
        # Parallel implementation
        p_sims, rlocals = parallel_crand(
            z,
            observed,
            cardinalities,
            self_weights,
            other_weights,
            permuted_ids,
            scaling,
            n_jobs,
            keep,
            stat_func,
            island_weight,
            alternative=alternative
        )

    return p_sims, rlocals


@njit(parallel=False, fastmath=True)
def compute_chunk(
    chunk_start: int,
    z_chunk: np.ndarray,
    z: np.ndarray,
    observed: np.ndarray,
    cardinalities: np.ndarray,
    self_weights: np.ndarray,
    other_weights: np.ndarray,
    permuted_ids: np.ndarray,
    scaling: np.float64,
    keep: bool,
    stat_func,
    island_weight: float,
    alternative: str 
):
    """
    Compute conditional randomisation for a single chunk
    ...

    Parameters
    ----------
    chunk_start : int
        Starting index for the chunk of input. Should be zero if z_chunk == z.
    z_chunk : numpy.ndarray
        (n_chunk,) array containing the chunk of standardised observed values.
    z : ndarray
        2D array with N rows with standardised observed values
    observed : ndarray
        (n_chunk,) array containing observed values for the chunk
    cardinalities : ndarray
        (n_chunk,) array containing the cardinalities for each element.
    self_weights : ndarray of shape (n,)
        Array containing the self-weights for each observation. In most cases, this
        will be zero. But, in some cases (e.g. Gi-star or kernel weights), this will
        be nonzero.
    other_weights : ndarray
        Array containing the weights of all other sites in the computation
        other than site i. If self_weights is zero, this has as many entries
        as the sum of `cardinalities`.
    permuted_ids : ndarray
        (permutations, max_cardinality) array with indices of permuted
        ids to use to construct random realizations of the statistic
    scaling : float
        Scaling value to apply to every local statistic
    keep : bool
        If True, store simulation; else do not return randomised statistics
    stat_func : callable
        Method implementing the spatial statistic to be evaluated under
        conditional randomisation. The method needs to have the following
        signature:
            i : int
                Position of observation to be evaluated in the sample
            z : ndarray
                2D array with N rows with standardised observed values
            permuted_ids : ndarray
                (permutations, max_cardinality) array with indices of permuted
                IDs
            weights_i : ndarray
                Weights for neighbors in i
            scaling : float
                Scaling value to apply to every local statistic
    island_weight:
        value to use as a weight for the "fake" neighbor for every island.
        If numpy.nan, will propagate to the final local statistic depending
        on the `stat_func`. If 0, then the lag is always zero for islands.

    Returns
    -------
    larger : ndarray
        (n_chunk,) array with number of random draws under the null larger
        than observed value of statistic
    rlocals : ndarray
        (n_chunk, max_cardinality) array with local statistics simulated under
        the null of spatial randomness
    """
    chunk_n = z_chunk.shape[0]
<<<<<<< HEAD
    n_samples = z.shape[0]
    p_permutations, k_max_card = permuted_ids.shape
    p_sims = np.zeros((chunk_n,), dtype=np.float32)
    if keep:
        rlocals = np.empty((chunk_n, permuted_ids.shape[0]))
    else:
        rlocals = np.empty((1, 1))
=======
    n = z.shape[0]
    larger = np.zeros((chunk_n,), dtype=np.int64)
    rlocals = np.empty((chunk_n, permuted_ids.shape[0])) if keep else np.empty((1, 1))
>>>>>>> 8ae798de

    mask = np.ones((n_samples,), dtype=np.int8) == 1
    wloc = 0

    for i in range(chunk_n):
        cardinality = cardinalities[i]
        if cardinality == 0:  # deal with islands
            weights_i = np.zeros(2, dtype=other_weights.dtype)
            weights_i[1] = island_weight
        else:
            # we need to fix the self-weight to the first position
            weights_i = np.zeros(cardinality + 1, dtype=other_weights.dtype)
            weights_i[0] = self_weights[i]
            # this chomps the next `cardinality` weights off of `weights`
            weights_i[1:] = other_weights[wloc : (wloc + cardinality)]
        wloc += cardinality
        mask[chunk_start + i] = False
        rstats = stat_func(chunk_start + i, z, permuted_ids, weights_i, scaling)
        p_sims[i] = _permutation_significance(
            observed[i], rstats, alternative=alternative
        ).item()
        if keep:
            rlocals[i] = rstats

    return p_sims, rlocals


#######################################################################
#                   Parallel Implementation                           #
#######################################################################


@njit(fastmath=True)
def build_weights_offsets(cardinalities: np.ndarray, n_chunks: int):
    """
    Utility function to construct offsets into the weights
    flat data array found in the W.sparse.data object
    ...

    Parameters
    ----------
    cardinalities : ndarray
        (n_chunk,) array containing the cardinalities for each element.
    n_chunks : int
        Number of chunks to split the weights into

    Returns
    -------
    boundary_points : ndarray
        (n_chunks,) array with positions to split a flat representation of W
        for every chunk
    """
    boundary_points = np.zeros((n_chunks + 1,), dtype=np.int64)
    n = cardinalities.shape[0]
    chunk_size = np.int64(n / n_chunks) + 1
    start = 0
    for i in range(n_chunks):
        advance = cardinalities[start : start + chunk_size].sum()
        boundary_points[i + 1] = boundary_points[i] + advance
        start += chunk_size
    return boundary_points


@njit(fastmath=True)
def chunk_generator(
    n_jobs: int,
    starts: np.ndarray,
    z: np.ndarray,
    observed: np.ndarray,
    cardinalities: np.ndarray,
    self_weights: np.ndarray,
    other_weights: np.ndarray,
    w_boundary_points: np.ndarray,
):
    """
    Construct chunks to iterate over within numba in parallel
    ...

    Parameters
    ----------
    n_jobs : int
        Number of cores to be used in the conditional randomisation. If -1,
        all available cores are used.
    starts : ndarray
        (n_chunks+1,) array of positional starts for each chunk
    z : ndarray
        2D array with N rows with standardised observed values
    observed : ndarray
        (N,) array with observed values
    cardinalities : ndarray
        (N,) array containing the cardinalities for each element.
    weights : ndarray
        Array containing the weights within the chunk in a flat format (ie. as
        obtained from the `values` attribute of a CSR sparse representation of
        the original W. This is as long as the sum of `cardinalities`
    w_boundary_points : ndarray
        (n_chunks,) array with positions to split a flat representation of W
        for every chunk

    Yields
    ------
    start : int
        Starting index for the chunk of input. Should be zero if z_chunk == z.
    z_chunk : numpy.ndarray
        (n_chunk,) array containing the chunk of standardised observed values.
    z : ndarray
        2D array with N rows with standardised observed values
    observed_chunk : ndarray
        (n_chunk,) array containing observed values for the chunk
    cardinalities_chunk : ndarray
        (n_chunk,) array containing the cardinalities for each element.
    weights_chunk : ndarray
        Array containing the weights within the chunk in a flat format (ie. as
        obtained from the `values` attribute of a CSR sparse representation of
        the original W. This is as long as the sum of `cardinalities`
    """
    chunk_size = starts[1] - starts[0]
    for i in range(n_jobs):
        start = starts[i]
        z_chunk = z[start : (start + chunk_size)]
        self_weights_chunk = self_weights[start : (start + chunk_size)]
        observed_chunk = observed[start : (start + chunk_size)]
        cardinalities_chunk = cardinalities[start : (start + chunk_size)]
        w_chunk = other_weights[w_boundary_points[i] : w_boundary_points[i + 1]]
        yield (
            start,
            z_chunk,
            z,
            observed_chunk,
            cardinalities_chunk,
            self_weights_chunk,
            w_chunk,
        )


def parallel_crand(
    z: np.ndarray,
    observed: np.ndarray,
    cardinalities: np.ndarray,
    self_weights: np.ndarray,
    other_weights: np.ndarray,
    permuted_ids: np.ndarray,
    scaling: np.float64,
    n_jobs: int,
    keep: bool,
    stat_func,
    island_weight,
    alternative: str = 'directed'
):
    """
    Conduct conditional randomization in parallel using numba
    ...

    Parameters
    ----------
    z : ndarray
        2D array with N rows with standardised observed values
    observed : ndarray
        (N,) array with observed values
    cardinalities : ndarray
        (N,) array containing the cardinalities for each element.
    self_weights : ndarray of shape (n,)
        Array containing the self-weights for each observation. In most cases, this
        will be zero. But, in some cases (e.g. Gi-star or kernel weights), this will
        be nonzero.
    other_weights : ndarray
        Array containing the weights of all other sites in the computation
        other than site i. If self_weights is zero, this has as many entries
        as the sum of `cardinalities`.
    permuted_ids : ndarray
        (permutations, max_cardinality) array with indices of permuted
        ids to use to construct random realizations of the statistic
    scaling : float64
        Scaling value to apply to every local statistic
    n_jobs : int
        Number of cores to be used in the conditional randomisation. If -1,
        all available cores are used.
    keep : Boolean
        If True, store simulation; else do not return randomised statistics
    stat_func : callable
        Method implementing the spatial statistic to be evaluated under
        conditional randomisation. The method needs to have the following
        signature:
            i : int
                Position of observation to be evaluated in the sample
            z : ndarray
                2D array with N rows with standardised observed values
            permuted_ids : ndarray
                (permutations, max_cardinality) array with indices of permuted
                IDs
            weights_i : ndarray
                Weights for neighbors in i
            scaling : float
                Scaling value to apply to every local statistic
    island_weight:
        value to use as a weight for the "fake" neighbor for every island.
        If numpy.nan, will propagate to the final local statistic depending
        on the `stat_func`. If 0, then the lag is always zero for islands.
    Returns
    -------
    larger : ndarray
        (N,) array with number of random draws under the null larger
        than observed value of statistic
    rlocals : ndarray
        (N, max_cardinality) array with local statistics simulated under
        the null of spatial randomness
    """
    from joblib import Parallel, delayed, parallel_backend

    n = z.shape[0]
    w_boundary_points = build_weights_offsets(cardinalities, n_jobs)
    chunk_size = n // n_jobs + 1
    starts = np.arange(n_jobs + 1) * chunk_size
    # ------------------------------------------------------------------
    # Set up output holders
<<<<<<< HEAD
    if keep:
        rlocals = np.empty((n, permuted_ids.shape[0]))
    else:
        rlocals = np.empty((1, 1))
=======
    larger = np.zeros((n,), dtype=np.int64)
    rlocals = np.empty((n, permuted_ids.shape[0])) if keep else np.empty((1, 1))
>>>>>>> 8ae798de
    # ------------------------------------------------------------------
    # Joblib parallel loop by chunks

    # construct chunks using a generator
    chunks = chunk_generator(
        n_jobs,
        starts,
        z,
        observed,
        cardinalities,
        self_weights,
        other_weights,
        w_boundary_points,
    )

    with parallel_backend("loky", inner_max_num_threads=1):
        worker_out = Parallel(n_jobs=n_jobs)(
            delayed(compute_chunk)(
                *pars, permuted_ids, scaling, keep, stat_func, island_weight, alternative
            )
            for pars in chunks
        )
<<<<<<< HEAD
    p_sims, rlocals = zip(*worker_out)
    p_sims = np.hstack(p_sims).squeeze()
=======
    larger, rlocals = zip(*worker_out, strict=True)
    larger = np.hstack(larger).squeeze()
>>>>>>> 8ae798de
    rlocals = np.row_stack(rlocals).squeeze()
    return p_sims, rlocals


#######################################################################
#                   Local statistical functions                       #
#######################################################################


@njit(fastmath=False)
def _prepare_univariate(i, z, permuted_ids, weights_i):
    mask = np.ones_like(z, dtype=boolean)
    mask[i] = False
    z_no_i = z[mask]
    cardinality = len(weights_i)
    flat_permutation_ids = permuted_ids[:, :cardinality].flatten()
    zrand = z_no_i[flat_permutation_ids].reshape(-1, cardinality)
    return z[i], zrand


@njit(fastmath=False)
def _prepare_bivariate(i, z, permuted_ids, weights_i):
    zx = z[:, 0]
    zy = z[:, 1]

    cardinality = len(weights_i)

    mask = np.ones_like(zx, dtype=boolean)
    mask[i] = False
    zx_no_i = zy[mask]
    zy_no_i = zx[mask]

    flat_permutation_indices = permuted_ids[:, :cardinality].flatten()

    zxrand = zx_no_i[flat_permutation_indices].reshape(-1, cardinality)
    zyrand = zy_no_i[flat_permutation_indices].reshape(-1, cardinality)

    return zx[i], zxrand, zy[i], zyrand


@njit(fastmath=True)
def local(i, z, permuted_ids, weights_i, scaling):  # noqa: ARG001
    raise NotImplementedError
    # returns (k_permutations,) array of random statistics for observation i<|MERGE_RESOLUTION|>--- conflicted
+++ resolved
@@ -10,23 +10,7 @@
 try:
     from numba import boolean, njit, prange
 except (ImportError, ModuleNotFoundError):
-<<<<<<< HEAD
     from libpysal.common import jit as njit
-=======
-
-    def jit(*dec_args, **dec_kwargs):  # noqa: ARG001
-        """
-        decorator mimicking numba.jit
-        """
-
-        def intercepted_function(f, *f_args, **f_kwargs):  # noqa: ARG001
-            return f
-
-        return intercepted_function
-
-    njit = jit
-
->>>>>>> 8ae798de
     prange = range
     boolean = bool
 
@@ -326,19 +310,11 @@
         the null of spatial randomness
     """
     chunk_n = z_chunk.shape[0]
-<<<<<<< HEAD
     n_samples = z.shape[0]
     p_permutations, k_max_card = permuted_ids.shape
     p_sims = np.zeros((chunk_n,), dtype=np.float32)
-    if keep:
-        rlocals = np.empty((chunk_n, permuted_ids.shape[0]))
-    else:
-        rlocals = np.empty((1, 1))
-=======
-    n = z.shape[0]
-    larger = np.zeros((chunk_n,), dtype=np.int64)
     rlocals = np.empty((chunk_n, permuted_ids.shape[0])) if keep else np.empty((1, 1))
->>>>>>> 8ae798de
+
 
     mask = np.ones((n_samples,), dtype=np.int8) == 1
     wloc = 0
@@ -554,15 +530,8 @@
     starts = np.arange(n_jobs + 1) * chunk_size
     # ------------------------------------------------------------------
     # Set up output holders
-<<<<<<< HEAD
-    if keep:
-        rlocals = np.empty((n, permuted_ids.shape[0]))
-    else:
-        rlocals = np.empty((1, 1))
-=======
-    larger = np.zeros((n,), dtype=np.int64)
     rlocals = np.empty((n, permuted_ids.shape[0])) if keep else np.empty((1, 1))
->>>>>>> 8ae798de
+
     # ------------------------------------------------------------------
     # Joblib parallel loop by chunks
 
@@ -585,13 +554,9 @@
             )
             for pars in chunks
         )
-<<<<<<< HEAD
+
     p_sims, rlocals = zip(*worker_out)
     p_sims = np.hstack(p_sims).squeeze()
-=======
-    larger, rlocals = zip(*worker_out, strict=True)
-    larger = np.hstack(larger).squeeze()
->>>>>>> 8ae798de
     rlocals = np.row_stack(rlocals).squeeze()
     return p_sims, rlocals
 
